/*
Copyright 2021 Gravitational, Inc.

Licensed under the Apache License, Version 2.0 (the "License");
you may not use this file except in compliance with the License.
You may obtain a copy of the License at

    http://www.apache.org/licenses/LICENSE-2.0

Unless required by applicable law or agreed to in writing, software
distributed under the License is distributed on an "AS IS" BASIS,
WITHOUT WARRANTIES OR CONDITIONS OF ANY KIND, either express or implied.
See the License for the specific language governing permissions and
limitations under the License.
*/

package etcd

import (
	"bytes"
	"context"
<<<<<<< HEAD
	"crypto/tls"
	"crypto/x509"
	"encoding/json"
	"io"
	"io/ioutil"
	"log"
	"net/http"
=======
	"net"
>>>>>>> 0553d3d0
	"os"
	"os/exec"
	"path"
	"time"

	"github.com/gravitational/trace"
	log "github.com/sirupsen/logrus"
)

const (
	metricsURL = "https://127.0.0.1:3379"
)

type Instance struct {
	process *exec.Cmd
	dataDir string
	kill    context.CancelFunc
	stdout  bytes.Buffer
	stderr  bytes.Buffer
}

func (etcd *Instance) Stop() {
	log.Printf("Killing etcd process")
	etcd.kill()

	log.Printf("Waiting for etcd process to exit...")
	switch err := etcd.process.Wait().(type) {
	case nil:
		break

	case *exec.ExitError:
		// we expect a return code of -1 because we've just killed the process
		// above. If we get something else then etcd failed earlier for some
		// reason and we should print diagnostic output
		if err.ExitCode() != -1 {
			log.Printf("Etcd exited with unexpected status %d", err.ExitCode())
			log.Printf("stderr:\n%s", etcd.stderr.String())
		}

	default:
		log.Printf("Failed: %s", err)
	}

	log.Printf("Removing data dir")
	if err := os.RemoveAll(etcd.dataDir); err != nil {
		log.Printf("Failed removing data dir: %s", err)
	}
}

// Start starts the etcd server using the keys extpected by the
// integration and unit tests
func Start(ctx context.Context, workspace string, env ...string) (*Instance, error) {
	etcdBinary, err := exec.LookPath("etcd")
	if err != nil {
		return nil, trace.Wrap(err, "can't find etcd binary")
	}

	dataDir, err := os.MkdirTemp(os.TempDir(), "teleport-etcd-*")
	if err != nil {
		return nil, trace.Wrap(err, "can't create temp dir")
	}

	certsDir := path.Join(workspace, "examples", "etcd", "certs")

	etcdInstance := &Instance{}
	var processCtx context.Context
	processCtx, etcdInstance.kill = context.WithCancel(context.Background())

	etcdInstance.process = exec.CommandContext(processCtx, etcdBinary,
		"--name", "teleportstorage",
		"--data-dir", dataDir,
		"--initial-cluster-state", "new",
		"--cert-file", path.Join(certsDir, "server-cert.pem"),
		"--key-file", path.Join(certsDir, "server-key.pem"),
		"--trusted-ca-file", path.Join(certsDir, "ca-cert.pem"),
		"--advertise-client-urls=https://127.0.0.1:2379",
		"--listen-client-urls=https://127.0.0.1:2379",
		"--listen-metrics-urls", metricsURL,
		"--client-cert-auth",
	)
	etcdInstance.process.Dir = workspace
	etcdInstance.process.Stdout = &etcdInstance.stdout
	etcdInstance.process.Stderr = &etcdInstance.stderr

	if len(env) > 0 {
		etcdInstance.process.Env = append(os.Environ(), env...)
	}

	log.Printf("Launching etcd (%s)", etcdInstance.process.Path)
	if err = etcdInstance.process.Start(); err != nil {
		return nil, trace.Wrap(err, "failed starting etcd")
	}

<<<<<<< HEAD
	timeoutCtx, cancelTimeout := context.WithTimeout(ctx, 5*time.Second)
	defer cancelTimeout()
=======
	log.Printf("Launching etcd with %v in %q", cmd.Args, cmd.Dir)
	go cmd.Run()
>>>>>>> 0553d3d0

	if err := waitForEtcdToStart(timeoutCtx, certsDir); err != nil {
		log.Printf("Etcd failed to come up. Tidying up.")
		etcdInstance.Stop()
		return nil, trace.Wrap(err, "failed while waiting for etcd to start")
	}

	return etcdInstance, nil
}

// waitForEtcdToStart polls an etcd server (as started with Start()) until either
// a) the etcd service reports itself as healthy, or
// b) the supplied context expires
func waitForEtcdToStart(ctx context.Context, certDir string) error {
	log.Printf("Waiting for etcd to come up...")

	ticker := time.NewTicker(100 * time.Millisecond)
	defer ticker.Stop()

	client, err := newHTTPSTransport(certDir)
	if err != nil {
		return trace.Wrap(err, "failed to create https client")
	}

	for {
		select {
		case <-ticker.C:
			healthy, err := pollForHealth(ctx, client, metricsURL+"/health")
			if err != nil {
				return trace.Wrap(err)
			}
			if healthy {
				log.Printf("Etcd reporting healthy")
				return nil
			}

<<<<<<< HEAD
		case <-ctx.Done():
=======
		case <-timeoutCtx.Done():
>>>>>>> 0553d3d0
			return trace.Errorf("timed out waiting for etcd to start")
		}
	}
}

// newHTTPSTransport creates an HTTP client configured to use TLS with an etcd server
// as started with Start()
func newHTTPSTransport(certDir string) (*http.Client, error) {
	caCertPath := path.Join(certDir, "ca-cert.pem")
	caCert, err := ioutil.ReadFile(caCertPath)
	if err != nil {
		return nil, trace.Wrap(err, "failed reading CA cert from %s", caCertPath)
	}

	clientCert, err := tls.LoadX509KeyPair(
		path.Join(certDir, "client-cert.pem"), path.Join(certDir, "client-key.pem"))
	if err != nil {
		return nil, trace.Wrap(err, "failed reading client cert")
	}

	transport := http.DefaultTransport.(*http.Transport).Clone()
	transport.TLSClientConfig.RootCAs = x509.NewCertPool()
	if !transport.TLSClientConfig.RootCAs.AppendCertsFromPEM(caCert) {
		return nil, trace.Errorf("Failed adding CA cert")
	}
	transport.TLSClientConfig.Certificates = []tls.Certificate{clientCert}

	return &http.Client{Transport: transport}, nil
}

// pollForHealth polls the etcd metrecs endpoint for status information, returning
// true if the service reports itself as healthy
func pollForHealth(ctx context.Context, client *http.Client, url string) (bool, error) {
	type health struct {
		Health string `json:"health"`
		Reason string `json:"reason"`
	}

	timeoutCtx, cancel := context.WithTimeout(ctx, 100*time.Millisecond)
	defer cancel()

	request, err := http.NewRequestWithContext(timeoutCtx, http.MethodGet, url, nil)
	if err != nil {
		return false, trace.Wrap(err, "Failed constructing poll request")
	}

	// A request failure is considered "not healthy" rather than an error, as
	// the etcd server may just not be up yet.
	response, err := client.Do(request)
	if err != nil {
		return false, nil
	}
	defer response.Body.Close()

	body, err := io.ReadAll(response.Body)
	if err != nil {
		return false, trace.Wrap(err, "failed reading poll response body")
	}

	status := health{}
	if err = json.Unmarshal(body, &status); err != nil {
		return false, trace.Wrap(err, "failed parsing poll response")
	}

	return status.Health == "true", nil
}<|MERGE_RESOLUTION|>--- conflicted
+++ resolved
@@ -19,7 +19,6 @@
 import (
 	"bytes"
 	"context"
-<<<<<<< HEAD
 	"crypto/tls"
 	"crypto/x509"
 	"encoding/json"
@@ -27,9 +26,6 @@
 	"io/ioutil"
 	"log"
 	"net/http"
-=======
-	"net"
->>>>>>> 0553d3d0
 	"os"
 	"os/exec"
 	"path"
@@ -123,13 +119,8 @@
 		return nil, trace.Wrap(err, "failed starting etcd")
 	}
 
-<<<<<<< HEAD
 	timeoutCtx, cancelTimeout := context.WithTimeout(ctx, 5*time.Second)
 	defer cancelTimeout()
-=======
-	log.Printf("Launching etcd with %v in %q", cmd.Args, cmd.Dir)
-	go cmd.Run()
->>>>>>> 0553d3d0
 
 	if err := waitForEtcdToStart(timeoutCtx, certsDir); err != nil {
 		log.Printf("Etcd failed to come up. Tidying up.")
@@ -166,11 +157,7 @@
 				return nil
 			}
 
-<<<<<<< HEAD
 		case <-ctx.Done():
-=======
-		case <-timeoutCtx.Done():
->>>>>>> 0553d3d0
 			return trace.Errorf("timed out waiting for etcd to start")
 		}
 	}
