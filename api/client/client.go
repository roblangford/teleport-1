/*
Copyright 2020-2021 Gravitational, Inc.

Licensed under the Apache License, Version 2.0 (the "License");
you may not use this file except in compliance with the License.
You may obtain a copy of the License at

    http://www.apache.org/licenses/LICENSE-2.0

Unless required by applicable law or agreed to in writing, software
distributed under the License is distributed on an "AS IS" BASIS,
WITHOUT WARRANTIES OR CONDITIONS OF ANY KIND, either express or implied.
See the License for the specific language governing permissions and
limitations under the License.
*/

// Package client holds the implementation of the Teleport gRPC api client
package client

import (
	"compress/gzip"
	"context"
	"crypto/tls"
	"io"
	"net"
	"sync/atomic"
	"time"

	"github.com/gravitational/teleport/api/client/proto"
	"github.com/gravitational/teleport/api/constants"
	"github.com/gravitational/teleport/api/defaults"
	"github.com/gravitational/teleport/api/types"
	"github.com/gravitational/teleport/api/types/events"
	"golang.org/x/crypto/ssh"

	"github.com/golang/protobuf/ptypes/empty"
	"github.com/gravitational/trace"
	"github.com/gravitational/trace/trail"
	"google.golang.org/grpc"
	"google.golang.org/grpc/credentials"
	ggzip "google.golang.org/grpc/encoding/gzip"
	"google.golang.org/grpc/keepalive"
)

func init() {
	// gzip is used for gRPC auditStream compression. SetLevel changes the
	// compression level, must be called in initialization, and is not thread safe.
	if err := ggzip.SetLevel(gzip.BestSpeed); err != nil {
		panic(err)
	}
}

// Client is a gRPC Client that connects to a teleport auth server through TLS.
type Client struct {
	c Config
	// tlsConfig is the *tls.Config for a successfully connected client.
	tlsConfig *tls.Config
	// sshConfig is the *ssh.ClientConfig for a successfully connected proxy client.
	sshConfig *ssh.ClientConfig
	// dialer is the ContextDialer for a successfully connected client.
	dialer ContextDialer
	// grpc is the gRPC client specification for the auth server.
	grpc proto.AuthServiceClient
	// conn is a grpc connection to the auth server.
	conn *grpc.ClientConn
	// atomicFlag is set to indicate whether conn is unset, set, or closed.
	atomicFlag int32
}

const (
	unsetFlag int32 = iota
	openFlag
	closedFlag
)

// New creates a new API client with a connection to a Teleport server.
func New(ctx context.Context, cfg Config) (*Client, error) {
	if err := cfg.CheckAndSetDefaults(); err != nil {
		return nil, trace.Wrap(err)
	}

	clt := &Client{c: cfg}
	if err := clt.connectWithAuth(ctx); err != nil {
		return nil, trace.Wrap(err)
	}

<<<<<<< HEAD
	return clt, nil
=======
	return c, nil
}

// GetConnection returns GRPC connection
func (c *Client) GetConnection() *grpc.ClientConn {
	return c.conn
}

// getDialer builds a grpc dialer for the client from a ContextDialer.
// The ContextDialer is chosen from available options, preferring one from
// credentials, then from configuration, and lastly from addresses.
func (c *Client) setDialer(creds Credentials) error {
	var err error
	if c.dialer, err = creds.Dialer(); err == nil {
		return nil
	}
	if c.dialer = c.c.Dialer; c.dialer != nil {
		return nil
	}
	if len(c.c.Addrs) == 0 {
		return trace.BadParameter("no dialer in credentials, configuration, or addresses provided")
	}
	c.dialer, err = NewAddrDialer(c.c.Addrs, c.c.KeepAlivePeriod, c.c.DialTimeout)
	return trace.Wrap(err)
>>>>>>> 4588a795
}

func (c *Client) connectWithAuth(ctx context.Context) error {
	clients := make(chan *Client)
	errs := make(chan error)
	dialContext, cancel := context.WithTimeout(ctx, c.c.DialTimeout)
	defer cancel()

	// asyncConnect is used to try several combinations of dialers, addresses,
	// and credentials simultaneously. The first succesful connection yields
	// the client to be used.
	asyncConnect := func(clt Client, dialer ContextDialer, addr string) {
		conn, err := clt.getClientConn(dialContext, dialer, addr)
		if err != nil {
			errs <- trace.Wrap(err)
			return
		}
		service := proto.NewAuthServiceClient(conn)
		resp, err := service.Ping(dialContext, &proto.PingRequest{})
		if err != nil {
			errs <- trace.Wrap(err)
			return
		}

		// if non empty, then the current connection is to the webproxy, so we dial
		// a new connection to the given tunnel address.
		// if resp.PublicTunnelAddr != "" && clt.sshConfig != nil {
		if resp.PublicTunnelAddr == "" {
		}
		if clt.sshConfig != nil {
			tunnelDialer := NewTunnelDialer(*clt.sshConfig, clt.c.KeepAlivePeriod, clt.c.DialTimeout)
			// conn, err := clt.getClientConn(dialContext, tunnelDialer, resp.PublicTunnelAddr)
			conn, err := clt.getClientConn(dialContext, tunnelDialer, "localhost:3024")
			if err != nil {
				errs <- trace.Wrap(err)
				return
			}
			service = proto.NewAuthServiceClient(conn)
			resp, err = service.Ping(dialContext, &proto.PingRequest{})
			if err != nil {
				errs <- trace.Wrap(err)
				return
			}
		}
		// TODO (Joerger): Add version compatibility check

		if c.setOpen() {
			c.dialer = dialer
			c.conn = conn
			c.grpc = service
			clients <- &clt
		}
	}

	for _, creds := range c.c.Credentials {
		var err error
		c.tlsConfig, err = creds.TLSConfig()
		if err != nil {
			errs <- trace.Wrap(err)
			continue
		}

		c.sshConfig, err = creds.SSHConfig()
		if err != nil {
			errs <- trace.Wrap(err)
			continue
		}

		// Connect with dialer provided in creds.
		if dialer, err := creds.Dialer(); err == nil {
			go asyncConnect(*c, dialer, constants.APIDomain)
			continue
		}

		// Connect with dialer provided in config.
		if c.c.Dialer != nil {
			go asyncConnect(*c, c.c.Dialer, constants.APIDomain)
			continue
		}

		// Connect to each address as auth/web.
		for _, addr := range c.c.Addrs {
			dialer := NewDialer(c.c.KeepAlivePeriod, c.c.DialTimeout)
			go asyncConnect(*c, dialer, addr)
		}

		// Connect to each address as proxy if ssh config is provided.
		if c.sshConfig != nil {
			for _, addr := range c.c.Addrs {
				dialer := NewTunnelDialer(*c.sshConfig, c.c.KeepAlivePeriod, c.c.DialTimeout)
				go asyncConnect(*c, dialer, addr)
			}
		}
	}

	select {
	case c = <-clients:
		return nil
	case <-dialContext.Done():
		return trace.Wrap(trace.NewAggregateFromChannel(errs, ctx), "all auth methods failed")
	}
}

// setClientConn uses the given dialer and addr to create a connection for an AuthServiceClient.
// Then the AuthServiceClient is tested using ping. If the client is connected to a WebProxy server,
// the retrieved PublicTunnelAddr is used to dial a connection through a reverse tunnel.
func (c *Client) setClientConn(ctx context.Context, dialer ContextDialer, addr string) error {
	conn, err := c.getClientConn(ctx, dialer, addr)
	if err != nil {
		return trace.Wrap(err)
	}
	service := proto.NewAuthServiceClient(conn)
	resp, err := service.Ping(ctx, nil)
	if err != nil {
		return trace.Wrap(err)
	}

	// if non empty, then the current connection is to the webproxy, so we dial
	// a new connection to the given tunnel address.
	if resp.PublicTunnelAddr != "" && c.sshConfig != nil {
		tunnelDialer := NewTunnelDialer(*c.sshConfig, c.c.KeepAlivePeriod, c.c.DialTimeout)
		conn, err := c.getClientConn(ctx, tunnelDialer, addr)
		if err != nil {
			return trace.Wrap(err)
		}
		service = proto.NewAuthServiceClient(conn)
		resp, err = service.Ping(ctx, nil)
		if err != nil {
			return trace.Wrap(err)
		}
	}
	// TODO (Joerger): Add version compatibility check

	if c.setOpen() {
		c.dialer = dialer
		c.conn = conn
		c.grpc = service
	}
	return nil
}

func (c *Client) getClientConn(ctx context.Context, dialer ContextDialer, addr string) (*grpc.ClientConn, error) {
	dialOptions := []grpc.DialOption{
		grpc.WithContextDialer(c.grpcDialer(dialer)),
		grpc.WithTransportCredentials(credentials.NewTLS(c.tlsConfig)),
		grpc.WithKeepaliveParams(keepalive.ClientParameters{
			Time:                c.c.KeepAlivePeriod,
			Timeout:             c.c.KeepAlivePeriod * time.Duration(c.c.KeepAliveCount),
			PermitWithoutStream: true,
		}),
	}

	if !c.c.WithoutDialBlock {
		dialOptions = append(dialOptions, grpc.WithBlock())
	}

	var err error
	conn, err := grpc.DialContext(ctx, addr, dialOptions...)
	if err != nil {
		return nil, trace.Wrap(err)
	}

	return conn, nil
}

// grpcDialer wraps the given ContextDialer with a grpcDialer, which
// can be used in the DialOption grpc.WithContextDialer.
func (c *Client) grpcDialer(dialer ContextDialer) func(ctx context.Context, addr string) (net.Conn, error) {
	return func(ctx context.Context, addr string) (net.Conn, error) {
		if c.isClosed() {
			return nil, trace.ConnectionProblem(nil, "client is closed")
		}
		conn, err := dialer.DialContext(ctx, "tcp", addr)
		if err != nil {
			return nil, trace.ConnectionProblem(err, err.Error())
		}
		return conn, nil
	}
}

// Config contains configuration of the client
type Config struct {
	// Addrs is a list of teleport auth/proxy server addresses to dial
	Addrs []string
	// Dialer is a custom dialer used to dial the auth server
	Dialer ContextDialer
	// DialTimeout defines how long to attempt dialing before timing out
	DialTimeout time.Duration
	// KeepAlivePeriod defines period between keep alives
	KeepAlivePeriod time.Duration
	// KeepAliveCount specifies the amount of missed keep alives
	// to wait for before declaring the connection as broken
	KeepAliveCount int

	// Credentials are a list of credentials to use when attempting to connect
	// to Auth.
	Credentials []Credentials

	// WithoutDialBlock does not wait for the dialed connection to be established,
	// which can be done in the background.
	WithoutDialBlock bool
}

// CheckAndSetDefaults checks and sets default config values
func (c *Config) CheckAndSetDefaults() error {
	if len(c.Credentials) == 0 {
		return trace.BadParameter("missing connection credentials")
	}
	if c.KeepAlivePeriod == 0 {
		c.KeepAlivePeriod = defaults.ServerKeepAliveTTL
	}
	if c.KeepAliveCount == 0 {
		c.KeepAliveCount = defaults.KeepAliveCountMax
	}
	if c.DialTimeout == 0 {
		c.DialTimeout = defaults.DefaultDialTimeout
	}
	return nil
}

// GetHTTPDialer returns the configured dialer, or builds a dialer
// from configured addresses.
func (c *Config) GetHTTPDialer() (ContextDialer, error) {
	var err error
	if c.Dialer != nil {
		return c.Dialer, nil
	}
	c.Dialer, err = NewAddrsDialer(c.Addrs, c.KeepAlivePeriod, c.DialTimeout)
	if err != nil {
		return nil, trace.Wrap(err)
	}
	return c.Dialer, nil
}

// Config returns the tls.Config the client connected with.
func (c *Client) Config() *tls.Config {
	return c.tlsConfig
}

// Dialer returns the ContextDialer the client connected with.
func (c *Client) Dialer() ContextDialer {
	return c.dialer
}

// Close closes the Client connection to the auth server
func (c *Client) Close() error {
	if c.setClosed() {
		err := c.conn.Close()
		c.conn = nil
		return trace.Wrap(err)
	}
	return nil
}

func (c *Client) isClosed() bool {
	return atomic.LoadInt32(&c.atomicFlag) == closedFlag
}

func (c *Client) setOpen() bool {
	return atomic.CompareAndSwapInt32(&c.atomicFlag, unsetFlag, openFlag)
}

// setClosed marks the client to closed and returns true
// if the client was successfully marked as closed.
func (c *Client) setClosed() bool {
	return atomic.CompareAndSwapInt32(&c.atomicFlag, openFlag, closedFlag)
}

// Ping gets basic info about the auth server.
func (c *Client) Ping(ctx context.Context) (proto.PingResponse, error) {
	rsp, err := c.grpc.Ping(ctx, &proto.PingRequest{})
	if err != nil {
		return proto.PingResponse{}, trail.FromGRPC(err)
	}
	return *rsp, nil
}

// UpsertNode is used by SSH servers to report their presence
// to the auth servers in form of heartbeat expiring after ttl period.
func (c *Client) UpsertNode(s types.Server) (*types.KeepAlive, error) {
	if s.GetNamespace() == "" {
		return nil, trace.BadParameter("missing node namespace")
	}
	protoServer, ok := s.(*types.ServerV2)
	if !ok {
		return nil, trace.BadParameter("unsupported client")
	}
	keepAlive, err := c.grpc.UpsertNode(context.TODO(), protoServer)
	if err != nil {
		return nil, trail.FromGRPC(err)
	}
	return keepAlive, nil
}

// UpdateRemoteCluster updates remote cluster from the specified value.
func (c *Client) UpdateRemoteCluster(ctx context.Context, rc types.RemoteCluster) error {
	rcV3, ok := rc.(*types.RemoteClusterV3)
	if !ok {
		return trace.BadParameter("unsupported remote cluster type %T", rcV3)
	}

	_, err := c.grpc.UpdateRemoteCluster(ctx, rcV3)
	return trail.FromGRPC(err)
}

// CreateUser creates a new user from the specified descriptor.
func (c *Client) CreateUser(ctx context.Context, user types.User) error {
	userV2, ok := user.(*types.UserV2)
	if !ok {
		return trace.BadParameter("unsupported user type %T", user)
	}

	_, err := c.grpc.CreateUser(ctx, userV2)
	return trail.FromGRPC(err)
}

// UpdateUser updates an existing user in a backend.
func (c *Client) UpdateUser(ctx context.Context, user types.User) error {
	userV2, ok := user.(*types.UserV2)
	if !ok {
		return trace.BadParameter("unsupported user type %T", user)
	}

	_, err := c.grpc.UpdateUser(ctx, userV2)
	return trail.FromGRPC(err)
}

// GetUser returns a list of usernames registered in the system.
// withSecrets controls whether authentication details are returned.
func (c *Client) GetUser(name string, withSecrets bool) (types.User, error) {
	if name == "" {
		return nil, trace.BadParameter("missing username")
	}
	user, err := c.grpc.GetUser(context.TODO(), &proto.GetUserRequest{
		Name:        name,
		WithSecrets: withSecrets,
	})
	if err != nil {
		return nil, trail.FromGRPC(err)
	}
	return user, nil
}

// GetUsers returns a list of users.
// withSecrets controls whether authentication details are returned.
func (c *Client) GetUsers(withSecrets bool) ([]types.User, error) {
	stream, err := c.grpc.GetUsers(context.TODO(), &proto.GetUsersRequest{
		WithSecrets: withSecrets,
	})
	if err != nil {
		return nil, trail.FromGRPC(err)
	}
	var users []types.User
	for {
		user, err := stream.Recv()
		if err != nil {
			if err == io.EOF {
				break
			}
			return nil, trail.FromGRPC(err)
		}
		users = append(users, user)
	}
	return users, nil
}

// DeleteUser deletes a user by name.
func (c *Client) DeleteUser(ctx context.Context, user string) error {
	req := &proto.DeleteUserRequest{Name: user}
	_, err := c.grpc.DeleteUser(ctx, req)
	return trail.FromGRPC(err)
}

// GenerateUserCerts takes the public key in the OpenSSH `authorized_keys` plain
// text format, signs it using User Certificate Authority signing key and
// returns the resulting certificates.
func (c *Client) GenerateUserCerts(ctx context.Context, req proto.UserCertsRequest) (*proto.Certs, error) {
	certs, err := c.grpc.GenerateUserCerts(ctx, &req)
	if err != nil {
		return nil, trail.FromGRPC(err)
	}
	return certs, nil
}

// EmitAuditEvent sends an auditable event to the auth server.
func (c *Client) EmitAuditEvent(ctx context.Context, event events.AuditEvent) error {
	grpcEvent, err := events.ToOneOf(event)
	if err != nil {
		return trace.Wrap(err)
	}
	_, err = c.grpc.EmitAuditEvent(ctx, grpcEvent)
	if err != nil {
		return trail.FromGRPC(err)
	}
	return nil
}

// GetAccessRequests retrieves a list of all access requests matching the provided filter.
func (c *Client) GetAccessRequests(ctx context.Context, filter types.AccessRequestFilter) ([]types.AccessRequest, error) {
	rsp, err := c.grpc.GetAccessRequests(ctx, &filter)
	if err != nil {
		return nil, trail.FromGRPC(err)
	}
	reqs := make([]types.AccessRequest, 0, len(rsp.AccessRequests))
	for _, req := range rsp.AccessRequests {
		reqs = append(reqs, req)
	}
	return reqs, nil
}

// CreateAccessRequest registers a new access request with the auth server.
func (c *Client) CreateAccessRequest(ctx context.Context, req types.AccessRequest) error {
	r, ok := req.(*types.AccessRequestV3)
	if !ok {
		return trace.BadParameter("unexpected access request type %T", req)
	}
	_, err := c.grpc.CreateAccessRequest(ctx, r)
	return trail.FromGRPC(err)
}

// RotateResetPasswordTokenSecrets rotates secrets for a given tokenID.
// It gets called every time a user fetches 2nd-factor secrets during registration attempt.
// This ensures that an attacker that gains the ResetPasswordToken link can not view it,
// extract the OTP key from the QR code, then allow the user to signup with
// the same OTP token.
func (c *Client) RotateResetPasswordTokenSecrets(ctx context.Context, tokenID string) (types.ResetPasswordTokenSecrets, error) {
	secrets, err := c.grpc.RotateResetPasswordTokenSecrets(ctx, &proto.RotateResetPasswordTokenSecretsRequest{
		TokenID: tokenID,
	})
	if err != nil {
		return nil, trail.FromGRPC(err)
	}
	return secrets, nil
}

// GetResetPasswordToken returns a ResetPasswordToken for the specified tokenID.
func (c *Client) GetResetPasswordToken(ctx context.Context, tokenID string) (types.ResetPasswordToken, error) {
	token, err := c.grpc.GetResetPasswordToken(ctx, &proto.GetResetPasswordTokenRequest{
		TokenID: tokenID,
	})
	if err != nil {
		return nil, trail.FromGRPC(err)
	}

	return token, nil
}

// CreateResetPasswordToken creates reset password token.
func (c *Client) CreateResetPasswordToken(ctx context.Context, req *proto.CreateResetPasswordTokenRequest) (types.ResetPasswordToken, error) {
	token, err := c.grpc.CreateResetPasswordToken(ctx, req)
	if err != nil {
		return nil, trail.FromGRPC(err)
	}

	return token, nil
}

// DeleteAccessRequest deletes an access request.
func (c *Client) DeleteAccessRequest(ctx context.Context, reqID string) error {
	_, err := c.grpc.DeleteAccessRequest(ctx, &proto.RequestID{ID: reqID})
	return trail.FromGRPC(err)
}

// SetAccessRequestState updates the state of an existing access request.
func (c *Client) SetAccessRequestState(ctx context.Context, params types.AccessRequestUpdate) error {
	setter := proto.RequestStateSetter{
		ID:          params.RequestID,
		State:       params.State,
		Reason:      params.Reason,
		Annotations: params.Annotations,
		Roles:       params.Roles,
	}
	if d := GetDelegator(ctx); d != "" {
		setter.Delegator = d
	}
	_, err := c.grpc.SetAccessRequestState(ctx, &setter)
	return trail.FromGRPC(err)
}

// GetAccessCapabilities requests the access capabilities of a user.
func (c *Client) GetAccessCapabilities(ctx context.Context, req types.AccessCapabilitiesRequest) (*types.AccessCapabilities, error) {
	caps, err := c.grpc.GetAccessCapabilities(ctx, &req)
	if err != nil {
		return nil, trail.FromGRPC(err)
	}
	return caps, nil
}

// GetPluginData loads all plugin data matching the supplied filter.
func (c *Client) GetPluginData(ctx context.Context, filter types.PluginDataFilter) ([]types.PluginData, error) {
	seq, err := c.grpc.GetPluginData(ctx, &filter)
	if err != nil {
		return nil, trail.FromGRPC(err)
	}
	data := make([]types.PluginData, 0, len(seq.PluginData))
	for _, d := range seq.PluginData {
		data = append(data, d)
	}
	return data, nil
}

// UpdatePluginData updates a per-resource PluginData entry.
func (c *Client) UpdatePluginData(ctx context.Context, params types.PluginDataUpdateParams) error {
	_, err := c.grpc.UpdatePluginData(ctx, &params)
	return trail.FromGRPC(err)
}

// AcquireSemaphore acquires lease with requested resources from semaphore.
func (c *Client) AcquireSemaphore(ctx context.Context, params types.AcquireSemaphoreRequest) (*types.SemaphoreLease, error) {
	lease, err := c.grpc.AcquireSemaphore(ctx, &params)
	if err != nil {
		return nil, trail.FromGRPC(err)
	}
	return lease, nil
}

// KeepAliveSemaphoreLease updates semaphore lease.
func (c *Client) KeepAliveSemaphoreLease(ctx context.Context, lease types.SemaphoreLease) error {
	_, err := c.grpc.KeepAliveSemaphoreLease(ctx, &lease)
	return trail.FromGRPC(err)
}

// CancelSemaphoreLease cancels semaphore lease early.
func (c *Client) CancelSemaphoreLease(ctx context.Context, lease types.SemaphoreLease) error {
	_, err := c.grpc.CancelSemaphoreLease(ctx, &lease)
	return trail.FromGRPC(err)
}

// GetSemaphores returns a list of all semaphores matching the supplied filter.
func (c *Client) GetSemaphores(ctx context.Context, filter types.SemaphoreFilter) ([]types.Semaphore, error) {
	rsp, err := c.grpc.GetSemaphores(ctx, &filter)
	if err != nil {
		return nil, trail.FromGRPC(err)
	}
	sems := make([]types.Semaphore, 0, len(rsp.Semaphores))
	for _, s := range rsp.Semaphores {
		sems = append(sems, s)
	}
	return sems, nil
}

// DeleteSemaphore deletes a semaphore matching the supplied filter.
func (c *Client) DeleteSemaphore(ctx context.Context, filter types.SemaphoreFilter) error {
	_, err := c.grpc.DeleteSemaphore(ctx, &filter)
	return trail.FromGRPC(err)
}

// UpsertKubeService is used by kubernetes services to report their presence
// to other auth servers in form of hearbeat expiring after ttl period.
func (c *Client) UpsertKubeService(ctx context.Context, s types.Server) error {
	server, ok := s.(*types.ServerV2)
	if !ok {
		return trace.BadParameter("invalid type %T, expected *types.ServerV2", server)
	}
	_, err := c.grpc.UpsertKubeService(ctx, &proto.UpsertKubeServiceRequest{
		Server: server,
	})
	return trace.Wrap(err)
}

// GetKubeServices returns the list of kubernetes services registered in the
// cluster.
func (c *Client) GetKubeServices(ctx context.Context) ([]types.Server, error) {
	resp, err := c.grpc.GetKubeServices(ctx, &proto.GetKubeServicesRequest{})
	if err != nil {
		return nil, trace.Wrap(err)
	}

	var servers []types.Server
	for _, server := range resp.GetServers() {
		servers = append(servers, server)
	}
	return servers, nil
}

// GetAppServers gets all application servers.
func (c *Client) GetAppServers(ctx context.Context, namespace string, skipValidation bool) ([]types.Server, error) {
	resp, err := c.grpc.GetAppServers(ctx, &proto.GetAppServersRequest{
		Namespace:      namespace,
		SkipValidation: skipValidation,
	})
	if err != nil {
		return nil, trail.FromGRPC(err)
	}

	var servers []types.Server
	for _, server := range resp.GetServers() {
		servers = append(servers, server)
	}

	return servers, nil
}

// UpsertAppServer adds an application server.
func (c *Client) UpsertAppServer(ctx context.Context, server types.Server) (*types.KeepAlive, error) {
	s, ok := server.(*types.ServerV2)
	if !ok {
		return nil, trace.BadParameter("invalid type %T", server)
	}

	keepAlive, err := c.grpc.UpsertAppServer(ctx, &proto.UpsertAppServerRequest{
		Server: s,
	})
	if err != nil {
		return nil, trail.FromGRPC(err)
	}
	return keepAlive, nil
}

// DeleteAppServer removes an application server.
func (c *Client) DeleteAppServer(ctx context.Context, namespace string, name string) error {
	_, err := c.grpc.DeleteAppServer(ctx, &proto.DeleteAppServerRequest{
		Namespace: namespace,
		Name:      name,
	})
	return trail.FromGRPC(err)
}

// DeleteAllAppServers removes all application servers.
func (c *Client) DeleteAllAppServers(ctx context.Context, namespace string) error {
	_, err := c.grpc.DeleteAllAppServers(ctx, &proto.DeleteAllAppServersRequest{
		Namespace: namespace,
	})
	return trail.FromGRPC(err)
}

// GetAppSession gets an application web session.
func (c *Client) GetAppSession(ctx context.Context, req types.GetAppSessionRequest) (types.WebSession, error) {
	resp, err := c.grpc.GetAppSession(ctx, &proto.GetAppSessionRequest{
		SessionID: req.SessionID,
	})
	if err != nil {
		return nil, trail.FromGRPC(err)
	}

	return resp.GetSession(), nil
}

// GetAppSessions gets all application web sessions.
func (c *Client) GetAppSessions(ctx context.Context) ([]types.WebSession, error) {
	resp, err := c.grpc.GetAppSessions(ctx, &empty.Empty{})
	if err != nil {
		return nil, trail.FromGRPC(err)
	}

	out := make([]types.WebSession, 0, len(resp.GetSessions()))
	for _, v := range resp.GetSessions() {
		out = append(out, v)
	}
	return out, nil
}

// CreateAppSession creates an application web session. Application web
// sessions represent a browser session the client holds.
func (c *Client) CreateAppSession(ctx context.Context, req types.CreateAppSessionRequest) (types.WebSession, error) {
	resp, err := c.grpc.CreateAppSession(ctx, &proto.CreateAppSessionRequest{
		Username:      req.Username,
		ParentSession: req.ParentSession,
		PublicAddr:    req.PublicAddr,
		ClusterName:   req.ClusterName,
	})
	if err != nil {
		return nil, trail.FromGRPC(err)
	}

	return resp.GetSession(), nil
}

// DeleteAppSession removes an application web session.
func (c *Client) DeleteAppSession(ctx context.Context, req types.DeleteAppSessionRequest) error {
	_, err := c.grpc.DeleteAppSession(ctx, &proto.DeleteAppSessionRequest{
		SessionID: req.SessionID,
	})
	return trail.FromGRPC(err)
}

// DeleteAllAppSessions removes all application web sessions.
func (c *Client) DeleteAllAppSessions(ctx context.Context) error {
	_, err := c.grpc.DeleteAllAppSessions(ctx, &empty.Empty{})
	return trail.FromGRPC(err)
}

// GenerateAppToken creates a JWT token with application access.
func (c *Client) GenerateAppToken(ctx context.Context, req types.GenerateAppTokenRequest) (string, error) {
	resp, err := c.grpc.GenerateAppToken(ctx, &proto.GenerateAppTokenRequest{
		Username: req.Username,
		Roles:    req.Roles,
		URI:      req.URI,
		Expires:  req.Expires,
	})
	if err != nil {
		return "", trail.FromGRPC(err)
	}

	return resp.GetToken(), nil
}

// DeleteKubeService deletes a named kubernetes service.
func (c *Client) DeleteKubeService(ctx context.Context, name string) error {
	_, err := c.grpc.DeleteKubeService(ctx, &proto.DeleteKubeServiceRequest{
		Name: name,
	})
	return trace.Wrap(err)
}

// DeleteAllKubeServices deletes all registered kubernetes services.
func (c *Client) DeleteAllKubeServices(ctx context.Context) error {
	_, err := c.grpc.DeleteAllKubeServices(ctx, &proto.DeleteAllKubeServicesRequest{})
	return trace.Wrap(err)
}

// GetDatabaseServers returns all registered database proxy servers.
func (c *Client) GetDatabaseServers(ctx context.Context, namespace string, skipValidation bool) ([]types.DatabaseServer, error) {
	resp, err := c.grpc.GetDatabaseServers(ctx, &proto.GetDatabaseServersRequest{
		Namespace:      namespace,
		SkipValidation: skipValidation,
	})
	if err != nil {
		return nil, trail.FromGRPC(err)
	}
	servers := make([]types.DatabaseServer, 0, len(resp.GetServers()))
	for _, server := range resp.GetServers() {
		servers = append(servers, server)
	}
	return servers, nil
}

// UpsertDatabaseServer registers a new database proxy server.
func (c *Client) UpsertDatabaseServer(ctx context.Context, server types.DatabaseServer) (*types.KeepAlive, error) {
	s, ok := server.(*types.DatabaseServerV3)
	if !ok {
		return nil, trace.BadParameter("invalid type %T", server)
	}
	keepAlive, err := c.grpc.UpsertDatabaseServer(ctx, &proto.UpsertDatabaseServerRequest{
		Server: s,
	})
	if err != nil {
		return nil, trail.FromGRPC(err)
	}
	return keepAlive, nil
}

// DeleteDatabaseServer removes the specified database proxy server.
func (c *Client) DeleteDatabaseServer(ctx context.Context, namespace, hostID, name string) error {
	_, err := c.grpc.DeleteDatabaseServer(ctx, &proto.DeleteDatabaseServerRequest{
		Namespace: namespace,
		HostID:    hostID,
		Name:      name,
	})
	if err != nil {
		return trail.FromGRPC(err)
	}
	return nil
}

// DeleteAllDatabaseServers removes all registered database proxy servers.
func (c *Client) DeleteAllDatabaseServers(ctx context.Context, namespace string) error {
	_, err := c.grpc.DeleteAllDatabaseServers(ctx, &proto.DeleteAllDatabaseServersRequest{
		Namespace: namespace,
	})
	if err != nil {
		return trail.FromGRPC(err)
	}
	return nil
}

// SignDatabaseCSR generates a client certificate used by proxy when talking
// to a remote database service.
func (c *Client) SignDatabaseCSR(ctx context.Context, req *proto.DatabaseCSRRequest) (*proto.DatabaseCSRResponse, error) {
	resp, err := c.grpc.SignDatabaseCSR(ctx, req)
	if err != nil {
		return nil, trail.FromGRPC(err)
	}
	return resp, nil
}

// GenerateDatabaseCert generates client certificate used by a database
// service to authenticate with the database instance.
func (c *Client) GenerateDatabaseCert(ctx context.Context, req *proto.DatabaseCertRequest) (*proto.DatabaseCertResponse, error) {
	resp, err := c.grpc.GenerateDatabaseCert(ctx, req)
	if err != nil {
		return nil, trail.FromGRPC(err)
	}
	return resp, nil
}

func (c *Client) AddMFADevice(ctx context.Context) (proto.AuthService_AddMFADeviceClient, error) {
	stream, err := c.grpc.AddMFADevice(ctx)
	if err != nil {
		return nil, trail.FromGRPC(err)
	}
	return stream, nil
}

func (c *Client) DeleteMFADevice(ctx context.Context) (proto.AuthService_DeleteMFADeviceClient, error) {
	stream, err := c.grpc.DeleteMFADevice(ctx)
	if err != nil {
		return nil, trail.FromGRPC(err)
	}
	return stream, nil
}

func (c *Client) GetMFADevices(ctx context.Context, in *proto.GetMFADevicesRequest) (*proto.GetMFADevicesResponse, error) {
	resp, err := c.grpc.GetMFADevices(ctx, in)
	if err != nil {
		return nil, trail.FromGRPC(err)
	}
	return resp, nil
}

func (c *Client) GenerateUserSingleUseCerts(ctx context.Context) (proto.AuthService_GenerateUserSingleUseCertsClient, error) {
	stream, err := c.grpc.GenerateUserSingleUseCerts(ctx)
	if err != nil {
		return nil, trail.FromGRPC(err)
	}
	return stream, nil
}<|MERGE_RESOLUTION|>--- conflicted
+++ resolved
@@ -84,75 +84,45 @@
 		return nil, trace.Wrap(err)
 	}
 
-<<<<<<< HEAD
 	return clt, nil
-=======
-	return c, nil
-}
-
-// GetConnection returns GRPC connection
-func (c *Client) GetConnection() *grpc.ClientConn {
-	return c.conn
-}
-
-// getDialer builds a grpc dialer for the client from a ContextDialer.
-// The ContextDialer is chosen from available options, preferring one from
-// credentials, then from configuration, and lastly from addresses.
-func (c *Client) setDialer(creds Credentials) error {
-	var err error
-	if c.dialer, err = creds.Dialer(); err == nil {
-		return nil
-	}
-	if c.dialer = c.c.Dialer; c.dialer != nil {
-		return nil
-	}
-	if len(c.c.Addrs) == 0 {
-		return trace.BadParameter("no dialer in credentials, configuration, or addresses provided")
-	}
-	c.dialer, err = NewAddrDialer(c.c.Addrs, c.c.KeepAlivePeriod, c.c.DialTimeout)
-	return trace.Wrap(err)
->>>>>>> 4588a795
 }
 
 func (c *Client) connectWithAuth(ctx context.Context) error {
-	clients := make(chan *Client)
-	errs := make(chan error)
-	dialContext, cancel := context.WithTimeout(ctx, c.c.DialTimeout)
+	clientChan := make(chan *Client)
+	errChan := make(chan error)
+	dialContext, cancel := context.WithTimeout(context.Background(), time.Second)
 	defer cancel()
 
 	// asyncConnect is used to try several combinations of dialers, addresses,
 	// and credentials simultaneously. The first succesful connection yields
 	// the client to be used.
-	asyncConnect := func(clt Client, dialer ContextDialer, addr string) {
-		conn, err := clt.getClientConn(dialContext, dialer, addr)
+	syncConnect := func(ctx context.Context, clt Client, dialer ContextDialer, addr string) {
+		conn, err := clt.getClientConn(ctx, dialer, addr)
 		if err != nil {
-			errs <- trace.Wrap(err)
+			errChan <- trace.Wrap(err)
 			return
 		}
 		service := proto.NewAuthServiceClient(conn)
-		resp, err := service.Ping(dialContext, &proto.PingRequest{})
+		resp, err := service.Ping(ctx, &proto.PingRequest{})
 		if err != nil {
-			errs <- trace.Wrap(err)
+			errChan <- trace.Wrap(err)
 			return
 		}
 
 		// if non empty, then the current connection is to the webproxy, so we dial
 		// a new connection to the given tunnel address.
-		// if resp.PublicTunnelAddr != "" && clt.sshConfig != nil {
-		if resp.PublicTunnelAddr == "" {
-		}
-		if clt.sshConfig != nil {
+		if resp.PublicTunnelAddr != "" && clt.sshConfig != nil {
 			tunnelDialer := NewTunnelDialer(*clt.sshConfig, clt.c.KeepAlivePeriod, clt.c.DialTimeout)
-			// conn, err := clt.getClientConn(dialContext, tunnelDialer, resp.PublicTunnelAddr)
-			conn, err := clt.getClientConn(dialContext, tunnelDialer, "localhost:3024")
+			// conn, err := clt.getClientConn(ctx, tunnelDialer, resp.PublicTunnelAddr)
+			conn, err := clt.getClientConn(ctx, tunnelDialer, "localhost:3024")
 			if err != nil {
-				errs <- trace.Wrap(err)
+				errChan <- trace.Wrap(err)
 				return
 			}
 			service = proto.NewAuthServiceClient(conn)
-			resp, err = service.Ping(dialContext, &proto.PingRequest{})
+			resp, err = service.Ping(ctx, &proto.PingRequest{})
 			if err != nil {
-				errs <- trace.Wrap(err)
+				errChan <- trace.Wrap(err)
 				return
 			}
 		}
@@ -162,7 +132,8 @@
 			c.dialer = dialer
 			c.conn = conn
 			c.grpc = service
-			clients <- &clt
+			clientChan <- &clt
+			close(clientChan)
 		}
 	}
 
@@ -170,48 +141,57 @@
 		var err error
 		c.tlsConfig, err = creds.TLSConfig()
 		if err != nil {
-			errs <- trace.Wrap(err)
+			errChan <- trace.Wrap(err)
 			continue
 		}
 
 		c.sshConfig, err = creds.SSHConfig()
 		if err != nil {
-			errs <- trace.Wrap(err)
+			errChan <- trace.Wrap(err)
 			continue
 		}
 
 		// Connect with dialer provided in creds.
 		if dialer, err := creds.Dialer(); err == nil {
-			go asyncConnect(*c, dialer, constants.APIDomain)
+			go syncConnect(ctx, *c, dialer, constants.APIDomain)
 			continue
 		}
 
 		// Connect with dialer provided in config.
 		if c.c.Dialer != nil {
-			go asyncConnect(*c, c.c.Dialer, constants.APIDomain)
+			go syncConnect(ctx, *c, c.c.Dialer, constants.APIDomain)
 			continue
 		}
 
 		// Connect to each address as auth/web.
 		for _, addr := range c.c.Addrs {
 			dialer := NewDialer(c.c.KeepAlivePeriod, c.c.DialTimeout)
-			go asyncConnect(*c, dialer, addr)
+			go syncConnect(ctx, *c, dialer, addr)
 		}
 
 		// Connect to each address as proxy if ssh config is provided.
 		if c.sshConfig != nil {
 			for _, addr := range c.c.Addrs {
 				dialer := NewTunnelDialer(*c.sshConfig, c.c.KeepAlivePeriod, c.c.DialTimeout)
-				go asyncConnect(*c, dialer, addr)
+				go syncConnect(ctx, *c, dialer, addr)
 			}
 		}
 	}
 
-	select {
-	case c = <-clients:
-		return nil
-	case <-dialContext.Done():
-		return trace.Wrap(trace.NewAggregateFromChannel(errs, ctx), "all auth methods failed")
+	var errs []error
+	for {
+		select {
+		case c = <-clientChan:
+			return nil
+		case err := <-errChan:
+			errs = append(errs, err)
+		case <-dialContext.Done():
+			err := trace.NewAggregate(errs...)
+			if err == nil {
+				err = dialContext.Err()
+			}
+			return trace.Wrap(err, "all auth methods failed")
+		}
 	}
 }
 
@@ -356,6 +336,11 @@
 	return c.dialer
 }
 
+// GetConnection returns GRPC connection
+func (c *Client) GetConnection() *grpc.ClientConn {
+	return c.conn
+}
+
 // Close closes the Client connection to the auth server
 func (c *Client) Close() error {
 	if c.setClosed() {
